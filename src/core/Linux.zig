--- conflicted
+++ resolved
@@ -94,14 +94,8 @@
                     error.FailedToConnectToDisplay => "Failed to connect to X11 display",
                     else => "An unknown error occured while trying to connect to X11",
                 };
-<<<<<<< HEAD
-                log.err("{s}\nFalling back to Wayland\n", .{err_msg});
+                log.err("{s}\n\nFalling back to Wayland\n", .{err_msg});
                 try Wayland.init(linux, core, options);
-=======
-                log.err("{s}\n\nFalling back to Wayland\n", .{err_msg});
-                linux.backend = .{ .wayland = try Wayland.init(linux, core, options) };
-                break :blk;
->>>>>>> 51e68995
             };
         },
         .wayland => {
@@ -112,14 +106,8 @@
                     error.FailedToConnectToDisplay => "Failed to connect to Wayland display",
                     else => "An unknown error occured while trying to connect to Wayland",
                 };
-<<<<<<< HEAD
-                log.err("{s}\nFalling back to X11\n", .{err_msg});
+                log.err("{s}\n\nFalling back to X11\n", .{err_msg});
                 try X11.init(linux, core, options);
-=======
-                log.err("{s}\n\nFalling back to X11\n", .{err_msg});
-                linux.backend = .{ .x11 = try X11.init(linux, core, options) };
-                break :blk;
->>>>>>> 51e68995
             };
         },
     }
